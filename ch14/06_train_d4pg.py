--- conflicted
+++ resolved
@@ -131,12 +131,7 @@
                     continue
 
                 batch = buffer.sample(BATCH_SIZE)
-<<<<<<< HEAD
-                states_v, actions_v, rewards_v, dones_mask, last_states_v = \
-                    common.unpack_batch_ddpg(batch, cuda=args.cuda)
-=======
                 states_v, actions_v, rewards_v, dones_mask, last_states_v = common.unpack_batch_ddqn(batch, device)
->>>>>>> 84e2cf87
 
                 # train critic
                 crt_opt.zero_grad()
