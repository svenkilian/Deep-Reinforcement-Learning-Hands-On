#!/usr/bin/env python3
import gym
import ptan
import numpy as np
import argparse
from tensorboardX import SummaryWriter

import torch
import torch.nn as nn
import torch.nn.utils as nn_utils
import torch.nn.functional as F
import torch.optim as optim
from torch.autograd import Variable

from lib import common

GAMMA = 0.99
LEARNING_RATE = 0.001
ADAM_EPS = 1e-3
ENTROPY_BETA = 0.01
BATCH_SIZE = 128
NUM_ENVS = 50

REWARD_STEPS = 4
<<<<<<< HEAD
=======
CLIP_GRAD = 0.1
>>>>>>> 61594483


def make_env():
    return ptan.common.wrappers.wrap_dqn(gym.make("PongNoFrameskip-v4"))


class AtariA2C(nn.Module):
    def __init__(self, input_shape, n_actions):
        super(AtariA2C, self).__init__()

        self.conv = nn.Sequential(
            nn.Conv2d(input_shape[0], 32, kernel_size=8, stride=4),
            nn.ReLU(),
            nn.Conv2d(32, 64, kernel_size=4, stride=2),
            nn.ReLU(),
            nn.Conv2d(64, 64, kernel_size=3, stride=1),
            nn.ReLU()
        )

        conv_out_size = self._get_conv_out(input_shape)
        self.policy = nn.Sequential(
            nn.Linear(conv_out_size, 512),
            nn.ReLU(),
            nn.Linear(512, n_actions)
        )

        self.value = nn.Sequential(
            nn.Linear(conv_out_size, 512),
            nn.ReLU(),
            nn.Linear(512, 1)
        )

    def _get_conv_out(self, shape):
        o = self.conv(Variable(torch.zeros(1, *shape)))
        return int(np.prod(o.size()))

    def forward(self, x):
        fx = x.float() / 256
        conv_out = self.conv(fx).view(fx.size()[0], -1)
        return self.policy(conv_out), self.value(conv_out)


def unpack_batch(batch, net, cuda=False):
    """
    Convert batch into training tensors
    :param batch:
    :param net:
    :return: states variable, actions tensor, reference values variable
    """
    states = []
    actions = []
    rewards = []
    not_done_idx = []
    last_states = []
    for idx, exp in enumerate(batch):
        states.append(np.array(exp.state, copy=False))
        actions.append(int(exp.action))
        rewards.append(exp.reward)
        if exp.last_state is not None:
            not_done_idx.append(idx)
            last_states.append(np.array(exp.last_state, copy=False))
    states_v = Variable(torch.from_numpy(np.array(states, copy=False)))
    actions_t = torch.LongTensor(actions)
    if cuda:
        states_v = states_v.cuda()
        actions_t = actions_t.cuda()

    # handle rewards
    rewards_np = np.array(rewards, dtype=np.float32)
    if not_done_idx:
        last_states_v = Variable(torch.from_numpy(np.array(last_states, copy=False)), volatile=True)
        if cuda:
            last_states_v = last_states_v.cuda()
        last_vals_v = net(last_states_v)[1]
        last_vals_np = last_vals_v.data.cpu().numpy()[:, 0]
        rewards_np[not_done_idx] += GAMMA ** REWARD_STEPS * last_vals_np

    ref_vals_v = Variable(torch.from_numpy(rewards_np))
    if cuda:
        ref_vals_v = ref_vals_v.cuda()

    return states_v, actions_t, ref_vals_v


if __name__ == "__main__":
    parser = argparse.ArgumentParser()
    parser.add_argument("--cuda", default=False, action="store_true", help="Enable cuda")
    parser.add_argument("-n", "--name", required=True, help="Name of the run")
    args = parser.parse_args()

<<<<<<< HEAD
    envs = [make_env() for _ in range(1)]
=======
    envs = [make_env() for _ in range(NUM_ENVS)]
>>>>>>> 61594483
    writer = SummaryWriter(comment="-pong-a2c_" + args.name)

    net = AtariA2C(envs[0].observation_space.shape, envs[0].action_space.n)
    if args.cuda:
        net.cuda()
    print(net)

    agent = ptan.agent.PolicyAgent(lambda x: net(x)[0], apply_softmax=True, cuda=args.cuda)
    exp_source = ptan.experience.ExperienceSourceFirstLast(envs, agent, gamma=GAMMA, steps_count=REWARD_STEPS)

<<<<<<< HEAD
    optimizer = optim.Adam(net.parameters(), lr=LEARNING_RATE)
=======
    optimizer = optim.Adam(net.parameters(), lr=LEARNING_RATE, eps=ADAM_EPS)
>>>>>>> 61594483

    total_rewards = []
    step_idx = 0
    done_episodes = 0
    train_step_idx = 0

    batch = []
    m_values, m_batch_rewards, m_loss_entropy, m_loss_policy, m_loss_total, m_loss_value = [], [], [], [], [], []
    m_adv = []

    with common.RewardTracker(writer, stop_reward=18) as tracker:
        for step_idx, exp in enumerate(exp_source):
            batch.append(exp)

            # handle new rewards
            new_rewards = exp_source.pop_total_rewards()
            if new_rewards:
                if tracker.reward(new_rewards[0], step_idx):
                    break

            if len(batch) < BATCH_SIZE:
                continue

            train_step_idx += 1
            states_v, actions_t, vals_ref_v = unpack_batch(batch, net, cuda=args.cuda)

            optimizer.zero_grad()
            logits_v, value_v = net(states_v)

            loss_value_v = F.mse_loss(value_v, vals_ref_v)

            log_prob_v = F.log_softmax(logits_v)
            adv_v = vals_ref_v - value_v.detach()
            log_prob_actions_v = adv_v * log_prob_v[range(BATCH_SIZE), actions_t]
            loss_policy_v = -log_prob_actions_v.mean()

            prob_v = F.softmax(logits_v)
            entropy_loss_v = ENTROPY_BETA * (prob_v * log_prob_v).sum(dim=1).mean()
#            loss_v = loss_policy_v + entropy_loss_v + loss_value_v
            loss_v = loss_value_v
            loss_v.backward()
            nn_utils.clip_grad_norm(net.parameters(), CLIP_GRAD)
            optimizer.step()

            m_adv.append(adv_v.mean().data.cpu().numpy()[0])
            m_values.append(value_v.mean().data.cpu().numpy()[0])
            m_batch_rewards.append(vals_ref_v.mean().data.cpu().numpy()[0])
            m_loss_entropy.append(entropy_loss_v.data.cpu().numpy()[0])
            m_loss_policy.append(loss_policy_v.data.cpu().numpy()[0])
            m_loss_total.append(loss_v.data.cpu().numpy()[0])
            m_loss_value.append(loss_value_v.data.cpu().numpy()[0])

<<<<<<< HEAD
            grad_max = 0.0
            grad_means = 0.0
            grad_count = 0
            for p in net.parameters():
                if p.grad is None:
                    continue
                grad_max = max(grad_max, p.grad.abs().max().data.cpu().numpy()[0])
                grad_means += p.grad.mean().data.cpu().numpy()[0]
                grad_count += 1
            m_grad_max.append(grad_max)
            m_grad_mean.append(grad_means / grad_count)
=======
            grads = np.concatenate([p.grad.data.cpu().numpy().flatten()
                                    for p in net.parameters()
                                    if p.grad is not None])
>>>>>>> 61594483

            if train_step_idx % 10 == 0:
                writer.add_scalar("advantage", np.mean(m_adv), step_idx)
                writer.add_scalar("values", np.mean(m_values), step_idx)
                writer.add_scalar("batch_rewards", np.mean(m_batch_rewards), step_idx)
                writer.add_scalar("loss_entropy", np.mean(m_loss_entropy), step_idx)
                writer.add_scalar("loss_policy", np.mean(m_loss_policy), step_idx)
                writer.add_scalar("loss_value", np.mean(m_loss_value), step_idx)
                writer.add_scalar("loss_total", np.mean(m_loss_total), step_idx)

                writer.add_scalar("grad_l2", np.sqrt(np.mean(np.square(grads))), step_idx)
                writer.add_scalar("grad_max", np.max(np.abs(grads)), step_idx)
                writer.add_scalar("grad_var", np.var(grads), step_idx)

                m_values, m_batch_rewards, m_loss_entropy, m_loss_total, m_loss_policy = [], [], [], [], []
                m_adv, m_loss_value = [], []
<<<<<<< HEAD
                m_grad_max, m_grad_mean = [], []
=======
>>>>>>> 61594483

            batch.clear()

    writer.close()<|MERGE_RESOLUTION|>--- conflicted
+++ resolved
@@ -22,10 +22,7 @@
 NUM_ENVS = 50
 
 REWARD_STEPS = 4
-<<<<<<< HEAD
-=======
 CLIP_GRAD = 0.1
->>>>>>> 61594483
 
 
 def make_env():
@@ -116,11 +113,7 @@
     parser.add_argument("-n", "--name", required=True, help="Name of the run")
     args = parser.parse_args()
 
-<<<<<<< HEAD
-    envs = [make_env() for _ in range(1)]
-=======
     envs = [make_env() for _ in range(NUM_ENVS)]
->>>>>>> 61594483
     writer = SummaryWriter(comment="-pong-a2c_" + args.name)
 
     net = AtariA2C(envs[0].observation_space.shape, envs[0].action_space.n)
@@ -131,11 +124,7 @@
     agent = ptan.agent.PolicyAgent(lambda x: net(x)[0], apply_softmax=True, cuda=args.cuda)
     exp_source = ptan.experience.ExperienceSourceFirstLast(envs, agent, gamma=GAMMA, steps_count=REWARD_STEPS)
 
-<<<<<<< HEAD
-    optimizer = optim.Adam(net.parameters(), lr=LEARNING_RATE)
-=======
     optimizer = optim.Adam(net.parameters(), lr=LEARNING_RATE, eps=ADAM_EPS)
->>>>>>> 61594483
 
     total_rewards = []
     step_idx = 0
@@ -188,23 +177,9 @@
             m_loss_total.append(loss_v.data.cpu().numpy()[0])
             m_loss_value.append(loss_value_v.data.cpu().numpy()[0])
 
-<<<<<<< HEAD
-            grad_max = 0.0
-            grad_means = 0.0
-            grad_count = 0
-            for p in net.parameters():
-                if p.grad is None:
-                    continue
-                grad_max = max(grad_max, p.grad.abs().max().data.cpu().numpy()[0])
-                grad_means += p.grad.mean().data.cpu().numpy()[0]
-                grad_count += 1
-            m_grad_max.append(grad_max)
-            m_grad_mean.append(grad_means / grad_count)
-=======
             grads = np.concatenate([p.grad.data.cpu().numpy().flatten()
                                     for p in net.parameters()
                                     if p.grad is not None])
->>>>>>> 61594483
 
             if train_step_idx % 10 == 0:
                 writer.add_scalar("advantage", np.mean(m_adv), step_idx)
@@ -221,10 +196,6 @@
 
                 m_values, m_batch_rewards, m_loss_entropy, m_loss_total, m_loss_policy = [], [], [], [], []
                 m_adv, m_loss_value = [], []
-<<<<<<< HEAD
-                m_grad_max, m_grad_mean = [], []
-=======
->>>>>>> 61594483
 
             batch.clear()
 
